--- conflicted
+++ resolved
@@ -92,13 +92,8 @@
             return "sufficiently small" not in self.msg  # restart for rho=rhoend and noise level termination
 
 
-<<<<<<< HEAD
-class Controller:
+class Controller(object):
     def __init__(self, objfun, x0, args, f0, f0_nsamples, xl, xu, npt, rhobeg, rhoend, nf, nx, maxfun, params, scaling_changes):
-=======
-class Controller(object):
-    def __init__(self, objfun, x0, f0, f0_nsamples, xl, xu, npt, rhobeg, rhoend, nf, nx, maxfun, params, scaling_changes):
->>>>>>> 5fc7de38
         self.objfun = objfun
         self.maxfun = maxfun
         self.args = args
